from pathlib import Path
from typing import Any, Dict, List

import yaml

from .hf_api import HuggingFaceAPI
from .logging_utils import get_logger
from .metrics.bus_factor import BusFactorMetric
from .metrics.code_quality import CodeQualityMetric
from .metrics.dataset_and_code import DatasetAndCodeScoreMetric
from .metrics.dataset_quality import DatasetQualityMetric
from .metrics.license_score import LicenseScoreMetric
from .metrics.performance_claims import PerformanceClaimsMetric
from .metrics.ramp_up import RampUpTimeMetric
from .metrics.size_score import SizeScoreMetric
from .models import AuditResult, MetricResult, ModelContext, SizeScore
from .utils import measure_time

logger = get_logger()


class MetricScorer:
<<<<<<< HEAD
    # handles parallel metric computation and scoring
=======
    #handing parallel metric computation and scoring that is needed
>>>>>>> ce5e2b3b

    def __init__(self, config_path: str = "config/weights.yaml"): 
        self.config = self._load_config(config_path) #loads weights+ thresholds
        self.metrics = [
            #grouping order here
            RampUpTimeMetric(),
            BusFactorMetric(),
            PerformanceClaimsMetric(),
            LicenseScoreMetric(),
            SizeScoreMetric(),
            DatasetAndCodeScoreMetric(),
            DatasetQualityMetric(),
            CodeQualityMetric(),
        ]
        self.hf_api = HuggingFaceAPI() #hf client for enhancing

    def _load_config(self, config_path: str) -> Dict[str, Any]:
        # load configuration from YAML file
        try:
            config_file = Path(config_path)
            if not config_file.exists():
                logger.warning(f"Config file {config_path} not found, using defaults")
                return self._get_default_config() #fallsback if file might be missing

            with open(config_file, "r") as f:
                return yaml.safe_load(f) #simple yaml -> dict
        except Exception as e:
            logger.error(f"Error loading config: {e}")
            return self._get_default_config() #fallback on parse errors

    def _get_default_config(self) -> Dict[str, Any]:
<<<<<<< HEAD
        # return default config
=======
        #quick defaults so pipeline still runs without a config file
>>>>>>> ce5e2b3b
        return {
            "metric_weights": {
                "ramp_up_time": 0.15,
                "bus_factor": 0.10,
                "performance_claims": 0.15,
                "license": 0.10,
                "size_score": 0.15,
                "dataset_and_code_score": 0.15,
                "dataset_quality": 0.10,
                "code_quality": 0.10,
            },
            "thresholds": {
                "size_limits": {
                    "raspberry_pi": 1.0,
                    "jetson_nano": 4.0,
                    "desktop_pc": 16.0,
                    "aws_server": 64.0,
                }
            },
        }
    
    # score a model using all metrics in parallel
    async def score_model(self, context: ModelContext) -> AuditResult:
<<<<<<< HEAD
        await self._enrich_context(context)

        # compute all metrics in parallel
        with measure_time() as get_net_latency:
            metric_results = await self._compute_metrics_parallel(context)

            # calculate net score
            net_score = self._calculate_net_score(metric_results)

        # build audit result - handle size score properly
=======
    
        #enrich context using API data
        await self._enrich_context(context) #fill context with hf bits

        # computing all metrics
        with measure_time() as get_net_latency:
            metric_results = await self._compute_metrics_parallel(context)

            # Calculate net score
            net_score = self._calculate_net_score(metric_results) #weighted blend

        #building result to handle size score properly
>>>>>>> ce5e2b3b
        size_score_result = metric_results.get("size_score")
        if isinstance(size_score_result, SizeScore):
            size_score_obj = size_score_result
        else:
<<<<<<< HEAD
            # fallback if size score format is unexpected
=======
            #fallback if size score format is unexpected
>>>>>>> ce5e2b3b
            size_score_obj = SizeScore(
                raspberry_pi=0.0, jetson_nano=0.0, desktop_pc=0.0, aws_server=0.0
            )

        #assemble flat audit record 
        return AuditResult(
            name=context.model_url.name,
            category="MODEL",
            net_score=net_score,
            net_score_latency=get_net_latency(),
            ramp_up_time=metric_results["ramp_up_time"].score,
            ramp_up_time_latency=metric_results["ramp_up_time"].latency,
            bus_factor=metric_results["bus_factor"].score,
            bus_factor_latency=metric_results["bus_factor"].latency,
            performance_claims=metric_results["performance_claims"].score,
            performance_claims_latency=metric_results["performance_claims"].latency,
            license=metric_results["license"].score,
            license_latency=metric_results["license"].latency,
            size_score=size_score_obj,
            size_score_latency=metric_results["size_score_latency"],
            dataset_and_code_score=metric_results["dataset_and_code_score"].score,
            dataset_and_code_score_latency=metric_results["dataset_and_code_score"].latency,
            dataset_quality=metric_results["dataset_quality"].score,
            dataset_quality_latency=metric_results["dataset_quality"].latency,
            code_quality=metric_results["code_quality"].score,
            code_quality_latency=metric_results["code_quality"].latency,
        )

    async def _enrich_context(self, context: ModelContext):
<<<<<<< HEAD
        # enrich context with data from APIs
        try:
            # HF model info
            context.hf_info = await self.hf_api.get_model_info(context.model_url)
=======
        #enrich context with API datas

        try:
            # Get HF model info
            context.hf_info = await self.hf_api.get_model_info(context.model_url)  #files
>>>>>>> ce5e2b3b
        except Exception as e:
            logger.error(f"Failed to get model info: {e}")
            context.hf_info = None

        try:
<<<<<<< HEAD
            # README content
            context.readme_content = await self.hf_api.get_readme_content(context.model_url)
=======
            # Get README content
            context.readme_content = await self.hf_api.get_readme_content(context.model_url) #docs
>>>>>>> ce5e2b3b
        except Exception as e:
            logger.error(f"Failed to get README content: {e}")
            context.readme_content = None

        try:
            # model config
            context.config_data = await self.hf_api.get_model_config(context.model_url)
        except Exception as e:
            logger.error(f"Failed to get model config: {e}")
            context.config_data = None

        logger.info(f"Enriched context for {context.model_url.name}") #sanity log

    # compute all metrics in parallel
    async def _compute_metrics_parallel(self, context: ModelContext) -> Dict[str, Any]:
<<<<<<< HEAD
        import asyncio
        
        # create tasks for all metrics
=======

        import asyncio #local import
        
        #creating routine tasks for all metrics
>>>>>>> ce5e2b3b
        tasks = []
        for metric in self.metrics:
            task = metric.compute(context, self.config)
            tasks.append((metric.name, task))

<<<<<<< HEAD
        # execute all tasks concurrently using asyncio.gather
        results = {}
        
        # process each metric
=======
    
        results = {}
        
        #process each metric
>>>>>>> ce5e2b3b
        for metric_name, task in tasks:
            try:
                result = await task #run metric
                
                if metric_name == "size_score":
<<<<<<< HEAD
                    # special handling for size score - it returns MetricResult with SizeScore
=======
                    #special handling if it is a size score 
>>>>>>> ce5e2b3b
                    if isinstance(result.score, SizeScore):
                        results[metric_name] = result.score
                        results["size_score_latency"] = result.latency
                    else:
<<<<<<< HEAD
                        # fallback
=======
                        #falls back if the shape is off
>>>>>>> ce5e2b3b
                        results[metric_name] = SizeScore(
                            raspberry_pi=0.0, jetson_nano=0.0, desktop_pc=0.0, aws_server=0.0
                        )
                        results["size_score_latency"] = result.latency if hasattr(result, 'latency') else 0
                else:
<<<<<<< HEAD
                    # normal MetricResult handling
=======
                    #other metrics return scalar scores
>>>>>>> ce5e2b3b
                    results[metric_name] = result
                    
            except Exception as e:
                logger.error(f"Error computing {metric_name}: {e}")
<<<<<<< HEAD
                # default result
=======
                # default save values 
>>>>>>> ce5e2b3b
                if metric_name == "size_score":
                    results[metric_name] = SizeScore(
                        raspberry_pi=0.0, jetson_nano=0.0, desktop_pc=0.0, aws_server=0.0
                    )
                    results["size_score_latency"] = 0
                else:
                    results[metric_name] = MetricResult(score=0.0, latency=0)

        return results

    def _calculate_net_score(self, metric_results: Dict[str, Any]) -> float:
<<<<<<< HEAD
        # calculate weighted net score from individual metrics
        weights = self.config.get("metric_weights", {})
=======
        """Calculate weighted net score from individual metrics."""
        weights = self.config.get("metric_weights", {}) 
>>>>>>> ce5e2b3b

        total_score = 0.0
        total_weight = 0.0

        for metric_name, result in metric_results.items():
            if metric_name.endswith("_latency"):
<<<<<<< HEAD
                continue  # skip latency fields

            if metric_name == "size_score" and isinstance(result, SizeScore):
                weight = weights.get("size_score", 0.0)
                # average across all devices
=======
                continue #skipping timing fields

            if metric_name == "size_score" and isinstance(result, SizeScore):
                weight = weights.get("size_score", 0.0)
                #treat size as avg across all devices
>>>>>>> ce5e2b3b
                avg_size_score = (
                    result.raspberry_pi + result.jetson_nano + result.desktop_pc + result.aws_server
                ) / 4.0
                total_score += avg_size_score * weight
                total_weight += weight
                continue

            weight = weights.get(metric_name, 0.0)
            if isinstance(result, MetricResult):
                total_score += result.score * weight
                total_weight += weight

<<<<<<< HEAD
        # return average of present scores
=======
        #fallsback if weights are zero
>>>>>>> ce5e2b3b
        if total_weight == 0.0:
            present_scores: List[float] = []
            for metric_name, result in metric_results.items():
                if metric_name.endswith("_latency"):
                    continue
                if isinstance(result, MetricResult):
                    present_scores.append(result.score)
            
<<<<<<< HEAD
            # size_score as average across devices if present
=======
>>>>>>> ce5e2b3b
            size_score = metric_results.get("size_score")
            if isinstance(size_score, SizeScore):
                present_scores.append(
                    (size_score.raspberry_pi + size_score.jetson_nano + 
                     size_score.desktop_pc + size_score.aws_server) / 4.0
                )
            
            net_score = sum(present_scores) / max(len(present_scores), 1)
        else:
            net_score = total_score / total_weight

<<<<<<< HEAD
=======
        #clamp to [0,1]
>>>>>>> ce5e2b3b
        return max(0.0, min(1.0, net_score))<|MERGE_RESOLUTION|>--- conflicted
+++ resolved
@@ -20,11 +20,7 @@
 
 
 class MetricScorer:
-<<<<<<< HEAD
     # handles parallel metric computation and scoring
-=======
-    #handing parallel metric computation and scoring that is needed
->>>>>>> ce5e2b3b
 
     def __init__(self, config_path: str = "config/weights.yaml"): 
         self.config = self._load_config(config_path) #loads weights+ thresholds
@@ -56,11 +52,7 @@
             return self._get_default_config() #fallback on parse errors
 
     def _get_default_config(self) -> Dict[str, Any]:
-<<<<<<< HEAD
         # return default config
-=======
-        #quick defaults so pipeline still runs without a config file
->>>>>>> ce5e2b3b
         return {
             "metric_weights": {
                 "ramp_up_time": 0.15,
@@ -84,7 +76,6 @@
     
     # score a model using all metrics in parallel
     async def score_model(self, context: ModelContext) -> AuditResult:
-<<<<<<< HEAD
         await self._enrich_context(context)
 
         # compute all metrics in parallel
@@ -95,29 +86,11 @@
             net_score = self._calculate_net_score(metric_results)
 
         # build audit result - handle size score properly
-=======
-    
-        #enrich context using API data
-        await self._enrich_context(context) #fill context with hf bits
-
-        # computing all metrics
-        with measure_time() as get_net_latency:
-            metric_results = await self._compute_metrics_parallel(context)
-
-            # Calculate net score
-            net_score = self._calculate_net_score(metric_results) #weighted blend
-
-        #building result to handle size score properly
->>>>>>> ce5e2b3b
         size_score_result = metric_results.get("size_score")
         if isinstance(size_score_result, SizeScore):
             size_score_obj = size_score_result
         else:
-<<<<<<< HEAD
             # fallback if size score format is unexpected
-=======
-            #fallback if size score format is unexpected
->>>>>>> ce5e2b3b
             size_score_obj = SizeScore(
                 raspberry_pi=0.0, jetson_nano=0.0, desktop_pc=0.0, aws_server=0.0
             )
@@ -147,30 +120,17 @@
         )
 
     async def _enrich_context(self, context: ModelContext):
-<<<<<<< HEAD
         # enrich context with data from APIs
         try:
             # HF model info
             context.hf_info = await self.hf_api.get_model_info(context.model_url)
-=======
-        #enrich context with API datas
-
-        try:
-            # Get HF model info
-            context.hf_info = await self.hf_api.get_model_info(context.model_url)  #files
->>>>>>> ce5e2b3b
         except Exception as e:
             logger.error(f"Failed to get model info: {e}")
             context.hf_info = None
 
         try:
-<<<<<<< HEAD
             # README content
             context.readme_content = await self.hf_api.get_readme_content(context.model_url)
-=======
-            # Get README content
-            context.readme_content = await self.hf_api.get_readme_content(context.model_url) #docs
->>>>>>> ce5e2b3b
         except Exception as e:
             logger.error(f"Failed to get README content: {e}")
             context.readme_content = None
@@ -186,70 +146,41 @@
 
     # compute all metrics in parallel
     async def _compute_metrics_parallel(self, context: ModelContext) -> Dict[str, Any]:
-<<<<<<< HEAD
         import asyncio
         
         # create tasks for all metrics
-=======
-
-        import asyncio #local import
-        
         #creating routine tasks for all metrics
->>>>>>> ce5e2b3b
         tasks = []
         for metric in self.metrics:
             task = metric.compute(context, self.config)
             tasks.append((metric.name, task))
 
-<<<<<<< HEAD
         # execute all tasks concurrently using asyncio.gather
         results = {}
         
         # process each metric
-=======
-    
-        results = {}
-        
-        #process each metric
->>>>>>> ce5e2b3b
         for metric_name, task in tasks:
             try:
                 result = await task #run metric
                 
                 if metric_name == "size_score":
-<<<<<<< HEAD
                     # special handling for size score - it returns MetricResult with SizeScore
-=======
-                    #special handling if it is a size score 
->>>>>>> ce5e2b3b
                     if isinstance(result.score, SizeScore):
                         results[metric_name] = result.score
                         results["size_score_latency"] = result.latency
                     else:
-<<<<<<< HEAD
                         # fallback
-=======
-                        #falls back if the shape is off
->>>>>>> ce5e2b3b
                         results[metric_name] = SizeScore(
                             raspberry_pi=0.0, jetson_nano=0.0, desktop_pc=0.0, aws_server=0.0
                         )
                         results["size_score_latency"] = result.latency if hasattr(result, 'latency') else 0
                 else:
-<<<<<<< HEAD
                     # normal MetricResult handling
-=======
-                    #other metrics return scalar scores
->>>>>>> ce5e2b3b
                     results[metric_name] = result
                     
             except Exception as e:
                 logger.error(f"Error computing {metric_name}: {e}")
-<<<<<<< HEAD
                 # default result
-=======
-                # default save values 
->>>>>>> ce5e2b3b
                 if metric_name == "size_score":
                     results[metric_name] = SizeScore(
                         raspberry_pi=0.0, jetson_nano=0.0, desktop_pc=0.0, aws_server=0.0
@@ -261,32 +192,19 @@
         return results
 
     def _calculate_net_score(self, metric_results: Dict[str, Any]) -> float:
-<<<<<<< HEAD
         # calculate weighted net score from individual metrics
         weights = self.config.get("metric_weights", {})
-=======
-        """Calculate weighted net score from individual metrics."""
-        weights = self.config.get("metric_weights", {}) 
->>>>>>> ce5e2b3b
 
         total_score = 0.0
         total_weight = 0.0
 
         for metric_name, result in metric_results.items():
             if metric_name.endswith("_latency"):
-<<<<<<< HEAD
                 continue  # skip latency fields
 
             if metric_name == "size_score" and isinstance(result, SizeScore):
                 weight = weights.get("size_score", 0.0)
                 # average across all devices
-=======
-                continue #skipping timing fields
-
-            if metric_name == "size_score" and isinstance(result, SizeScore):
-                weight = weights.get("size_score", 0.0)
-                #treat size as avg across all devices
->>>>>>> ce5e2b3b
                 avg_size_score = (
                     result.raspberry_pi + result.jetson_nano + result.desktop_pc + result.aws_server
                 ) / 4.0
@@ -299,11 +217,7 @@
                 total_score += result.score * weight
                 total_weight += weight
 
-<<<<<<< HEAD
         # return average of present scores
-=======
-        #fallsback if weights are zero
->>>>>>> ce5e2b3b
         if total_weight == 0.0:
             present_scores: List[float] = []
             for metric_name, result in metric_results.items():
@@ -312,10 +226,7 @@
                 if isinstance(result, MetricResult):
                     present_scores.append(result.score)
             
-<<<<<<< HEAD
             # size_score as average across devices if present
-=======
->>>>>>> ce5e2b3b
             size_score = metric_results.get("size_score")
             if isinstance(size_score, SizeScore):
                 present_scores.append(
@@ -327,8 +238,4 @@
         else:
             net_score = total_score / total_weight
 
-<<<<<<< HEAD
-=======
-        #clamp to [0,1]
->>>>>>> ce5e2b3b
         return max(0.0, min(1.0, net_score))