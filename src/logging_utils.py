import logging
import os
import sys


def setup_logging() -> logging.Logger:
<<<<<<< HEAD
    # set up logging based on environment variables
    logger = logging.getLogger("src")

    # clear any existing handlers
    logger.handlers.clear()

    # validate LOG_FILE first, regardless of log level
    log_file = os.getenv("LOG_FILE")
    if log_file:
        try:
            # validate we can write to the file path eagerly
            with open(log_file, "r+"):
                pass
        except Exception as e:
            # invalid log file path cause startup failure
=======
    #setting up based on variables
    logger = logging.getLogger("src")

    #clearing existing handlers
    logger.handlers.clear()

    #validating log file first
    log_file = os.getenv("LOG_FILE")
    if log_file:
        try:
            # sanity check, if it can be opened for read or write
            with open(log_file, "r+"):
                pass
        except Exception as e:
            #spec says: invalid path should hard exit
>>>>>>> ce5e2b3b
            try:
                logger = get_logger()
                logger.critical(f"Error: Invalid LOG_FILE path '{log_file}': {e}")
            except:
                #fallback if logger isn't configured yet
                print(f"Error: Invalid LOG_FILE path '{log_file}': {e}", file=sys.stderr)
            sys.exit(1)

    # get log level from environment (0=silent, 1=info, 2=debug)
    log_level_env = os.getenv("LOG_LEVEL", "0")
    try:
        log_level_num = int(log_level_env)
    except ValueError:
        # use logger if available, otherwise stderr
        try:
            logger = get_logger()
            logger.critical(f"Error: LOG_LEVEL must be an integer, got '{log_level_env}'")
        except:
            print(f"Error: LOG_LEVEL must be an integer, got '{log_level_env}'", file=sys.stderr)
        sys.exit(1)

<<<<<<< HEAD
    # validate LOG_LEVEL is in {0,1,2}
    if log_level_num not in {0, 1, 2}:
        # use logger if available, otherwise stderr
=======
    #hard bounds check
    if log_level_num not in {0, 1, 2}:
>>>>>>> ce5e2b3b
        try:
            logger = get_logger()
            logger.critical(f"Error: LOG_LEVEL must be 0, 1, or 2, got {log_level_num}")
        except:
            print(f"Error: LOG_LEVEL must be 0, 1, or 2, got {log_level_num}", file=sys.stderr)
        sys.exit(1)

<<<<<<< HEAD
    # map to logging levels
    if log_level_num == 0:
        logger.setLevel(logging.CRITICAL + 1)
=======
    #map to actual logging levels
    if log_level_num == 0:
        logger.setLevel(logging.CRITICAL + 1)  #muting everything
>>>>>>> ce5e2b3b
        return logger
    elif log_level_num == 1:
        logger.setLevel(logging.INFO)
    else:  # log_level_num == 2
        logger.setLevel(logging.DEBUG)

<<<<<<< HEAD
=======
    #standard format
>>>>>>> ce5e2b3b
    formatter = logging.Formatter(
        "%(asctime)s - %(name)s - %(levelname)s - %(message)s"
    )

    # set up file handler if LOG_FILE is specified
    if log_file:
        file_handler = logging.FileHandler(log_file)
        file_handler.setFormatter(formatter)
        logger.addHandler(file_handler)
    else:
        # default to stderr
        console_handler = logging.StreamHandler()
        console_handler.setFormatter(formatter)
        logger.addHandler(console_handler)

    return logger


def get_logger() -> logging.Logger:
    # get the configured logger instance
    return logging.getLogger("src")<|MERGE_RESOLUTION|>--- conflicted
+++ resolved
@@ -4,7 +4,6 @@
 
 
 def setup_logging() -> logging.Logger:
-<<<<<<< HEAD
     # set up logging based on environment variables
     logger = logging.getLogger("src")
 
@@ -20,23 +19,6 @@
                 pass
         except Exception as e:
             # invalid log file path cause startup failure
-=======
-    #setting up based on variables
-    logger = logging.getLogger("src")
-
-    #clearing existing handlers
-    logger.handlers.clear()
-
-    #validating log file first
-    log_file = os.getenv("LOG_FILE")
-    if log_file:
-        try:
-            # sanity check, if it can be opened for read or write
-            with open(log_file, "r+"):
-                pass
-        except Exception as e:
-            #spec says: invalid path should hard exit
->>>>>>> ce5e2b3b
             try:
                 logger = get_logger()
                 logger.critical(f"Error: Invalid LOG_FILE path '{log_file}': {e}")
@@ -58,14 +40,9 @@
             print(f"Error: LOG_LEVEL must be an integer, got '{log_level_env}'", file=sys.stderr)
         sys.exit(1)
 
-<<<<<<< HEAD
     # validate LOG_LEVEL is in {0,1,2}
     if log_level_num not in {0, 1, 2}:
         # use logger if available, otherwise stderr
-=======
-    #hard bounds check
-    if log_level_num not in {0, 1, 2}:
->>>>>>> ce5e2b3b
         try:
             logger = get_logger()
             logger.critical(f"Error: LOG_LEVEL must be 0, 1, or 2, got {log_level_num}")
@@ -73,25 +50,15 @@
             print(f"Error: LOG_LEVEL must be 0, 1, or 2, got {log_level_num}", file=sys.stderr)
         sys.exit(1)
 
-<<<<<<< HEAD
     # map to logging levels
     if log_level_num == 0:
         logger.setLevel(logging.CRITICAL + 1)
-=======
-    #map to actual logging levels
-    if log_level_num == 0:
-        logger.setLevel(logging.CRITICAL + 1)  #muting everything
->>>>>>> ce5e2b3b
         return logger
     elif log_level_num == 1:
         logger.setLevel(logging.INFO)
     else:  # log_level_num == 2
         logger.setLevel(logging.DEBUG)
 
-<<<<<<< HEAD
-=======
-    #standard format
->>>>>>> ce5e2b3b
     formatter = logging.Formatter(
         "%(asctime)s - %(name)s - %(levelname)s - %(message)s"
     )
