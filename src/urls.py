import re
from typing import List
from urllib.parse import urlparse

from .models import ModelContext, ParsedURL, URLCategory


def parse_url(url: str) -> ParsedURL:
<<<<<<< HEAD
    # parse a URL and categorize it
=======
    #url parsing and categorizing
>>>>>>> ce5e2b3b
    parsed = urlparse(url.strip())

    if "huggingface.co" in parsed.netloc:
        return _parse_huggingface_url(url, parsed)
    elif "github.com" in parsed.netloc:
        return _parse_github_url(url, parsed)
        
    else:
<<<<<<< HEAD
        # unknown platform
        return ParsedURL(
            url=url,
            category=URLCategory.DATASET,  # default assumption
=======
        # for unknown platforms, setting best guess to Dataset
        return ParsedURL(
            url=url,
            category=URLCategory.DATASET,  #defaults into
>>>>>>> ce5e2b3b
            name=url.split("/")[-1] or url,
            platform="unknown",
        )


def _parse_huggingface_url(url: str, parsed) -> ParsedURL:
<<<<<<< HEAD
    # parse Hugging Face URLs
=======
    #parse hugging face urls
>>>>>>> ce5e2b3b
    path_parts = [part for part in parsed.path.split("/") if part]

    if not path_parts:
        raise ValueError(f"Invalid Hugging Face URL: {url}")

<<<<<<< HEAD
    # determine dataset or model
=======
    #dataset route is /datasets/<owner>/<repo>
>>>>>>> ce5e2b3b
    if len(path_parts) >= 2 and path_parts[0] == "datasets":
        category = URLCategory.DATASET
        owner = path_parts[1] if len(path_parts) > 1 else None
        repo = path_parts[2] if len(path_parts) > 2 else None
<<<<<<< HEAD
        # name as "owner/repo" when both present
=======
        #set name as "owner/repo" when both exist
>>>>>>> ce5e2b3b
        if owner and repo:
            name = f"{owner}/{repo}"
        else:
            name = repo if repo else (url.split("/")[-1])
    else:
        #otherwise treat as model
        category = URLCategory.MODEL
        owner = path_parts[0] if len(path_parts) > 0 else None
        repo = path_parts[1] if len(path_parts) > 1 else None
<<<<<<< HEAD
        # use only repo name
=======
        #use only the repo name for models if it exists
>>>>>>> ce5e2b3b
        name = repo if repo else (url.split("/")[-1])

    return ParsedURL(
        url=url,
        category=category,
        name=name,
        platform="huggingface",
        owner=owner,
        repo=repo,
    )


def _parse_github_url(url: str, parsed) -> ParsedURL:
<<<<<<< HEAD
    # parse GitHub URLs
=======
>>>>>>> ce5e2b3b
    path_parts = [part for part in parsed.path.split("/") if part]

    if len(path_parts) < 2:
        #requires atleast owner/repo
        raise ValueError(f"Invalid GitHub URL: {url}")

    owner = path_parts[0]
    repo = path_parts[1]
    name = f"{owner}/{repo}"

    return ParsedURL(
        url=url,
        category=URLCategory.CODE,
        name=name,
        platform="github",
        owner=owner,
        repo=repo,
    )

# build model contexts by linking datasets and code to models.
def build_model_contexts(urls: List[str]) -> List[ModelContext]:
    # assumption: datasets and code appear before their associated models
    parsed_urls = [parse_url(url) for url in urls]
    contexts: List[ModelContext] = []

<<<<<<< HEAD
    # track accumulated datasets and code
=======
    #accumulate datasets and code
>>>>>>> ce5e2b3b
    pending_datasets: List[ParsedURL] = []
    pending_code: List[ParsedURL] = []

    for parsed_url in parsed_urls:
        if parsed_url.category == URLCategory.DATASET:
            pending_datasets.append(parsed_url)
        elif parsed_url.category == URLCategory.CODE:
            pending_code.append(parsed_url)
        elif parsed_url.category == URLCategory.MODEL:
<<<<<<< HEAD
            # create model context with accumulated resources
=======
            #if we hit a model, attach whatever we have
>>>>>>> ce5e2b3b
            context = ModelContext(
                model_url=parsed_url,
                datasets=_find_relevant_resources(parsed_url, pending_datasets),
                code_repos=_find_relevant_resources(parsed_url, pending_code),
            )
            contexts.append(context)

<<<<<<< HEAD
=======
            #don't clear pending resources, they might apply to multiple models

>>>>>>> ce5e2b3b
    return contexts


def _find_relevant_resources(
    model_url: ParsedURL, resources: List[ParsedURL]
) -> List[ParsedURL]:
<<<<<<< HEAD
    # find resources relevant to a model based on name similarity
=======
    #finding resources based on name similarity
>>>>>>> ce5e2b3b
    if not resources:
        return []

    relevant = []
    model_name_parts = set(_extract_name_parts(model_url.name))

    for resource in resources:
        resource_name_parts = set(_extract_name_parts(resource.name))

<<<<<<< HEAD
        # check for name overlap or ownership match
        if model_name_parts & resource_name_parts or model_url.owner == resource.owner:
            relevant.append(resource)

    # if no specific matches found, include all recent resources as potentially relevant
    if not relevant and resources:
=======
        #overlap on tokens QR same owner = good link
        if model_name_parts & resource_name_parts or model_url.owner == resource.owner:
            relevant.append(resource)

    #fallback if no matches found
    if not relevant and resources:
        #include the most recent resources then
>>>>>>> ce5e2b3b
        relevant = resources[-2:] if len(resources) >= 2 else resources

    return relevant


def _extract_name_parts(name: str) -> List[str]:
<<<<<<< HEAD
    # split on common separators and extract alphabetic parts
=======
    """Extract meaningful parts from a name for comparison."""
    #split on common separators and extract alphabetic parts
>>>>>>> ce5e2b3b
    parts = re.split(r"[/_\-\s.]+", name.lower())
    return [part for part in parts if part and part.isalpha() and len(part) > 2]<|MERGE_RESOLUTION|>--- conflicted
+++ resolved
@@ -6,11 +6,7 @@
 
 
 def parse_url(url: str) -> ParsedURL:
-<<<<<<< HEAD
     # parse a URL and categorize it
-=======
-    #url parsing and categorizing
->>>>>>> ce5e2b3b
     parsed = urlparse(url.strip())
 
     if "huggingface.co" in parsed.netloc:
@@ -19,47 +15,28 @@
         return _parse_github_url(url, parsed)
         
     else:
-<<<<<<< HEAD
         # unknown platform
         return ParsedURL(
             url=url,
             category=URLCategory.DATASET,  # default assumption
-=======
-        # for unknown platforms, setting best guess to Dataset
-        return ParsedURL(
-            url=url,
-            category=URLCategory.DATASET,  #defaults into
->>>>>>> ce5e2b3b
             name=url.split("/")[-1] or url,
             platform="unknown",
         )
 
 
 def _parse_huggingface_url(url: str, parsed) -> ParsedURL:
-<<<<<<< HEAD
     # parse Hugging Face URLs
-=======
-    #parse hugging face urls
->>>>>>> ce5e2b3b
     path_parts = [part for part in parsed.path.split("/") if part]
 
     if not path_parts:
         raise ValueError(f"Invalid Hugging Face URL: {url}")
 
-<<<<<<< HEAD
     # determine dataset or model
-=======
-    #dataset route is /datasets/<owner>/<repo>
->>>>>>> ce5e2b3b
     if len(path_parts) >= 2 and path_parts[0] == "datasets":
         category = URLCategory.DATASET
         owner = path_parts[1] if len(path_parts) > 1 else None
         repo = path_parts[2] if len(path_parts) > 2 else None
-<<<<<<< HEAD
         # name as "owner/repo" when both present
-=======
-        #set name as "owner/repo" when both exist
->>>>>>> ce5e2b3b
         if owner and repo:
             name = f"{owner}/{repo}"
         else:
@@ -69,11 +46,7 @@
         category = URLCategory.MODEL
         owner = path_parts[0] if len(path_parts) > 0 else None
         repo = path_parts[1] if len(path_parts) > 1 else None
-<<<<<<< HEAD
         # use only repo name
-=======
-        #use only the repo name for models if it exists
->>>>>>> ce5e2b3b
         name = repo if repo else (url.split("/")[-1])
 
     return ParsedURL(
@@ -87,10 +60,7 @@
 
 
 def _parse_github_url(url: str, parsed) -> ParsedURL:
-<<<<<<< HEAD
     # parse GitHub URLs
-=======
->>>>>>> ce5e2b3b
     path_parts = [part for part in parsed.path.split("/") if part]
 
     if len(path_parts) < 2:
@@ -116,11 +86,7 @@
     parsed_urls = [parse_url(url) for url in urls]
     contexts: List[ModelContext] = []
 
-<<<<<<< HEAD
     # track accumulated datasets and code
-=======
-    #accumulate datasets and code
->>>>>>> ce5e2b3b
     pending_datasets: List[ParsedURL] = []
     pending_code: List[ParsedURL] = []
 
@@ -130,11 +96,7 @@
         elif parsed_url.category == URLCategory.CODE:
             pending_code.append(parsed_url)
         elif parsed_url.category == URLCategory.MODEL:
-<<<<<<< HEAD
             # create model context with accumulated resources
-=======
-            #if we hit a model, attach whatever we have
->>>>>>> ce5e2b3b
             context = ModelContext(
                 model_url=parsed_url,
                 datasets=_find_relevant_resources(parsed_url, pending_datasets),
@@ -142,22 +104,13 @@
             )
             contexts.append(context)
 
-<<<<<<< HEAD
-=======
-            #don't clear pending resources, they might apply to multiple models
-
->>>>>>> ce5e2b3b
     return contexts
 
 
 def _find_relevant_resources(
     model_url: ParsedURL, resources: List[ParsedURL]
 ) -> List[ParsedURL]:
-<<<<<<< HEAD
     # find resources relevant to a model based on name similarity
-=======
-    #finding resources based on name similarity
->>>>>>> ce5e2b3b
     if not resources:
         return []
 
@@ -167,33 +120,18 @@
     for resource in resources:
         resource_name_parts = set(_extract_name_parts(resource.name))
 
-<<<<<<< HEAD
         # check for name overlap or ownership match
         if model_name_parts & resource_name_parts or model_url.owner == resource.owner:
             relevant.append(resource)
 
     # if no specific matches found, include all recent resources as potentially relevant
     if not relevant and resources:
-=======
-        #overlap on tokens QR same owner = good link
-        if model_name_parts & resource_name_parts or model_url.owner == resource.owner:
-            relevant.append(resource)
-
-    #fallback if no matches found
-    if not relevant and resources:
-        #include the most recent resources then
->>>>>>> ce5e2b3b
         relevant = resources[-2:] if len(resources) >= 2 else resources
 
     return relevant
 
 
 def _extract_name_parts(name: str) -> List[str]:
-<<<<<<< HEAD
     # split on common separators and extract alphabetic parts
-=======
-    """Extract meaningful parts from a name for comparison."""
-    #split on common separators and extract alphabetic parts
->>>>>>> ce5e2b3b
     parts = re.split(r"[/_\-\s.]+", name.lower())
     return [part for part in parts if part and part.isalpha() and len(part) > 2]