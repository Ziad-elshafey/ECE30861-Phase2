--- conflicted
+++ resolved
@@ -273,11 +273,7 @@
     )
 
     result = await metric.compute(context, config)
-<<<<<<< HEAD
-    assert result.score == 0.5  # Default score when no repos analyzed
-=======
     assert result.score == 0.5  # Default medium score
->>>>>>> 00a09724
 
 
 @pytest.mark.asyncio
